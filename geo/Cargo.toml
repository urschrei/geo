--- conflicted
+++ resolved
@@ -18,13 +18,8 @@
 
 [dependencies]
 float_next_after = "1.0.0"
-<<<<<<< HEAD
-geo-types = { version = "0.7.8", features = ["approx", "use-rstar_0_9"] }
+geo-types = { version = "0.7.8", features = ["approx", "use-rstar_0_10"] }
 geographiclib-rs = { version = "0.2.3", default-features = false }
-=======
-geo-types = { version = "0.7.8", features = ["approx", "use-rstar_0_10"] }
-geographiclib-rs = "0.2"
->>>>>>> 47aec154
 log = "0.4.11"
 num-traits = "0.2"
 proj = { version = "0.27.0", optional = true }
